"""Command line interface."""

# Copyright 2016-2019 Faculty Science Limited
#
# Licensed under the Apache License, Version 2.0 (the "License");
# you may not use this file except in compliance with the License.
# You may obtain a copy of the License at
#
#    http://www.apache.org/licenses/LICENSE-2.0
#
# Unless required by applicable law or agreed to in writing, software
# distributed under the License is distributed on an "AS IS" BASIS,
# WITHOUT WARRANTIES OR CONDITIONS OF ANY KIND, either express or implied.
# See the License for the specific language governing permissions and
# limitations under the License.

from __future__ import division

import contextlib
import operator
import os
import os.path
import shutil
import stat
import subprocess
import sys
import tempfile
import textwrap
import time
import uuid
from distutils.version import StrictVersion
import click
import faculty
import faculty.config
import requests
import faculty.clients.base
from faculty.clients.server import (
    DedicatedServerResources,
    ServerStatus,
    SharedServerResources,
    ServerSchema,
)
from tabulate import tabulate

import faculty_cli.auth
import faculty_cli.config
import faculty_cli.client
import faculty_cli.hound
import faculty_cli.parse
import faculty_cli.shell
import faculty_cli.update
import faculty_cli.version


SSH_OPTIONS = [
    "-o",
    "IdentitiesOnly=yes",
    "-o",
    "StrictHostKeyChecking=no",
    "-o",
    "BatchMode=yes",
]


class AmbiguousNameError(Exception):
    """Exception when name matches multiple resources."""

    pass


class NameNotFoundError(Exception):
    """Exception when a resource name is not found."""

    pass


def _print_and_exit(msg, code):
    """Print error message and exit with given code."""
    click.echo(msg, err=True)
    sys.exit(code)


def _get_pypi_versions():
    """List releases available from PyPI."""
    response = requests.get(
        "https://pypi.org/pypi/faculty-cli/json", timeout=1
    )
    versions = response.json()["releases"].keys()
    return [StrictVersion(v) for v in versions]


def _populate_creds_file():
    """Prompt user for client ID and secret and save them."""
    while True:
        domain = click.prompt(
            "Domain", default=faculty.config.DEFAULT_DOMAIN, err=True
        )
        client_id = click.prompt("Client ID", err=True).strip()
        client_secret = click.prompt("Client secret", err=True).strip()

        profile = faculty.config.Profile(
            domain=domain,
            protocol=faculty.config.DEFAULT_PROTOCOL,
            client_id=client_id,
            client_secret=client_secret,
        )

        if faculty_cli.auth.credentials_valid(profile):
            break

        click.echo("Invalid credentials. Please try again.", err=True)

    credentials = textwrap.dedent(
        """\
        [{profile}]
        domain = {domain}
        client_id = {client_id}
        client_secret = {client_secret}
        """.format(
            profile=faculty.config.DEFAULT_PROFILE,
            client_id=client_id,
            client_secret=client_secret,
            domain=domain,
        )
    )
    credentials_file = faculty.config.resolve_credentials_path()
    try:
        os.makedirs(os.path.dirname(credentials_file))
    except OSError:
        pass
    with open(credentials_file, "w") as creds_file:
        creds_file.write(credentials)
    os.chmod(
        credentials_file,
        stat.S_IRUSR | stat.S_IWUSR & ~stat.S_IRGRP & ~stat.S_IROTH,
    )


def _check_creds_file_perms():
    """Check the permissions of the credentials file are correct."""
    credentials_file = faculty.config.resolve_credentials_path()
    if oct(os.stat(credentials_file).st_mode & 0o777)[-2:] != "00":
        msg = textwrap.dedent(
            """\
        Permissions for {0} are too open.
        Your credentials file must not be accessible to other users on this
        computer.
        Run 'chmod 0600 {0}' to fix this.""".format(
                credentials_file
            )
        )
        _print_and_exit(msg, 66)


def _ensure_creds_file_present():
    """Ensure the user's credentials file is present."""
    credentials_file = faculty.config.resolve_credentials_path()
    try:
        open(credentials_file)
    except IOError:
        msg = textwrap.dedent(
            """\
        It looks like this is the first time you've used the Faculty CLI on
        this computer, so you must enter your Faculty credentials. They'll be
        saved so you don't have to enter them again.
        """
        )
        click.echo(msg, err=True)
        _populate_creds_file()


def _check_credentials():
    """Check if credentials are present in environment or config file."""
    try:
        faculty_cli.config.get_profile()
    except faculty.config.CredentialsError:
        _ensure_creds_file_present()
        _check_creds_file_perms()


def _get_authenticated_user_id():
    client = faculty.client("account")
    return client.authenticated_user_id()


def _list_projects():
    """List all projects accessible by user."""
    _check_credentials()
    client = faculty.client("project")
    user_id = _get_authenticated_user_id()
    projects = client.list_accessible_by_user(user_id)
    return projects


def _match_project(project):
    """Find a project by matching its name."""
    projects = _list_projects()
    matching_projects = [p for p in projects if p.name == project]
    if len(matching_projects) == 1:
        project = matching_projects[0]
    else:
        if not matching_projects:
            msg = 'no project of name "{}" found'.format(project)
            raise NameNotFoundError(msg)
        else:
            msg = (
                'more than one project of name "{}", please select by '
                "project ID instead"
            ).format(project)
            raise AmbiguousNameError(msg)
    return project.id


def _resolve_project(project):
    """Resolve a project name or ID to a project ID."""
    try:
        project_id = uuid.UUID(project)
    except ValueError:
        project_id = _match_project(project)
    return project_id


def _get_servers(project_id, name=None, status=None):
    """List servers in the given project."""
    client = faculty.client("server")
    servers = client.list(project_id, name)
    if status is not None:
        servers = [s for s in servers if s.status == status]
    return servers


def _get_user_servers(user_id, status=None):
    """List all servers owned by user."""
    client = faculty.client("server")
    endpoint = "/user/{}/instances".format(user_id)
    servers = client._get(endpoint, ServerSchema(many=True))
    if status is not None:
        servers = [s for s in servers if s.status == status]
    return servers


def _server_by_name(project_id, server_name, status=None):
    """Resolve a project ID and server name to a server ID."""
    servers = _get_servers(project_id, server_name, status)

    if len(servers) == 1:
        return servers[0]
    else:
        adjective = "available" if status is None else status.value
        if not servers:
            msg = 'no {} server of name "{}" in this project'.format(
                adjective, server_name
            )
            raise NameNotFoundError(msg)
        else:
            msg = (
                'more than one {} server of name "{}", please select by '
                "server ID instead"
            ).format(adjective, server_name)
            raise AmbiguousNameError(msg)


def _any_server(project_id, status=None):
    """Get any server from project."""
    servers = _get_servers(project_id, status=status)
    if not servers:
        adjective = "available" if status is None else status.value
        _print_and_exit("No {} server in project.".format(adjective), 78)
    return servers[0].id


def _resolve_server(project, server=None, ensure_running=True):
    """Resolve project and server names to project and server IDs."""
    project_id = _resolve_project(project)
    status = ServerStatus.RUNNING if ensure_running else None
    try:
        server_id = uuid.UUID(server)
    except ValueError:
        server_id = _server_by_name(project_id, server, status).id
    except TypeError:
        server_id = _any_server(project_id, status)
    return project_id, server_id


<<<<<<< HEAD
def _server_spec(server):
    """Return formatted strings for machine type, cpu and memory of server."""
    if isinstance(server.resources, SharedServerResources):
        machine_type = "-"
        cpus = "{:.3g}".format(server.resources.milli_cpus / 1000)
        memory_gb = "{:.3g}GB".format(server.resources.memory_mb / 1000)
    else:
        machine_type = server.resources.node_type
        cpus = "-"
        memory_gb = "-"
    return machine_type, cpus, memory_gb
=======
def _get_ssh_details(project, server):
    project_id, server_id = _resolve_server(project, server)
    client = faculty.client("server")
    return client.get_ssh_details(project_id, server_id)
>>>>>>> 1d4586af


def _job_by_name(project_id, job_name):
    """Resolve a project ID and job name to a job ID."""
    client = faculty.client("job")
    jobs = client.list(project_id)
    matching_jobs = [job for job in jobs if job.metadata.name == job_name]
    if len(matching_jobs) == 1:
        return matching_jobs[0]
    else:
        if not matching_jobs:
            msg = 'no job of name "{}" in this project'.format(job_name)
            raise NameNotFoundError(msg)
        else:
            msg = (
                'more than one job of name "{}", please select by job ID '
                "instead"
            ).format(job_name)
            raise AmbiguousNameError(msg)


def _resolve_job(project, job):
    """Resolve project and job names to project and job IDs."""
    project_id = _resolve_project(project)
    try:
        job_id = uuid.UUID(job)
    except ValueError:
        job_id = _job_by_name(project_id, job).id
    return project_id, job_id


def _environment_by_name(project_id, environment_name):
    client = faculty.client("environment")
    environments = client.list(project_id)
    matching_environments = [
        e for e in environments if e.name == environment_name
    ]
    if len(matching_environments) == 1:
        return matching_environments[0]
    else:
        if not matching_environments:
            msg = 'no available environment of name "{}"'.format(
                environment_name
            )
            raise NameNotFoundError(msg)
        else:
            msg = (
                'more than one environment of name "{}", please select by '
                "environment ID instead"
            ).format(environment_name)
            raise AmbiguousNameError(msg)


def _resolve_environment(project_id, environment):
    """Resolve environment to environment IDs."""
    try:
        environment_id = uuid.UUID(environment)
    except ValueError:
        environment_id = _environment_by_name(project_id, environment).id
    return environment_id


@contextlib.contextmanager
def _save_key_to_file(key):
    tmpdir = tempfile.mkdtemp()
    filename = os.path.join(tmpdir, "key.pem")
    with open(filename, "w") as keyfile:
        keyfile.write(key)
    os.chmod(filename, stat.S_IRUSR & ~stat.S_IRGRP & ~stat.S_IROTH)
    yield filename
    shutil.rmtree(tmpdir)


PERMISSION_DENIED_MESSAGE = """
Permission was denied when attempting to connect to your Faculty server. A
bug in earlier versions of OpenSSH (including the version distributed with
macOS 10.10) may be the cause - please try updating your operating system or
SSH version and try again.
""".replace(
    "\n", " "
).strip()


def _run_ssh_cmd(argv):
    """Run a command and print a message when a string is matched."""
    process = subprocess.Popen(argv, stderr=subprocess.PIPE)
    line = process.stderr.readline()
    while line:
        click.echo(line, nl=False, err=True)
        if (
            b"Permission denied" in line
            and b"rsync: send_files failed to open" not in line
        ):
            click.echo(PERMISSION_DENIED_MESSAGE, err=True)
        line = process.stderr.readline()
    return process.wait()


def _format_datetime(timestamp):
    if timestamp is None:
        return "-"
    else:
        return timestamp.strftime("%Y-%m-%d %H:%M")


class FacultyCLIGroup(click.Group):
    def __call__(self, *args, **kwargs):
        try:
            super(FacultyCLIGroup, self).__call__(*args, **kwargs)
        except AmbiguousNameError as err:
            _print_and_exit(err, 64)
        except NameNotFoundError as err:
            _print_and_exit(err, 64)
        except faculty_cli.auth.AuthenticationError as err:
            _print_and_exit(err, 77)
        except faculty_cli.client.FacultyServiceError as err:
            _print_and_exit(err, 69)


@click.group(cls=FacultyCLIGroup)
@click.version_option(
    version=faculty_cli.version.__version__, prog_name="faculty-cli"
)
def cli():
    """Command line interface to Faculty."""
    try:
        faculty_cli.update.check_for_new_release()
    except Exception:  # pylint: disable=broad-except
        pass


@cli.command()
def version():
    """Print the faculty_cli version number."""
    click.echo(faculty_cli.version.__version__)


@cli.command()
def login():
    """Write Faculty credentials to file."""
    credentials_file = faculty.config.resolve_credentials_path()
    if os.path.exists(credentials_file):
        if not click.confirm("Overwrite existing credentials file?"):
            return
    _populate_creds_file()


@cli.group()
def project():
    """Manipulate Faculty projects."""
    pass


@project.command(name="list")
@click.option(
    "-v",
    "--verbose",
    is_flag=True,
    help="Print extra information about projects.",
)
def list_projects(verbose):
    """List accessible Faculty projects."""
    projects = _list_projects()
    if verbose:
        if not projects:
            click.echo("No projects.")
        else:
            click.echo(
                tabulate(
                    [(p.name, p.id) for p in projects],
                    ("Project Name", "ID"),
                    tablefmt="plain",
                )
            )
    else:
        for project in projects:
            click.echo(project.name)


@project.command(name="new")
@click.argument("name")
def new_project(name):
    """Create new project."""
    client = faculty.client("project")
    user_id = _get_authenticated_user_id()
    try:
        returned_project = client.create(user_id, name)
    except faculty.clients.base.BadRequest as err:
        _print_and_exit(err.error, 64)
    click.echo(
        "Created project {} with ID {}".format(
            returned_project.name, returned_project.id
        )
    )


@cli.group()
def server():
    """Manipulate Faculty servers."""
    pass


@server.command(name="list")
@click.argument("project", required=False, metavar="PROJECT")
@click.option(
    "-a",
    "--all",
    is_flag=True,
    help="Show all servers, not just running ones.",
)
@click.option(
    "-v",
    "--verbose",
    is_flag=True,
    help="Print extra information about servers.",
)
def list_servers(project, all, verbose):
    """List your Faculty servers.


    If you do not specify a project, all servers will be listed."""
    status_filter = None if all else ServerStatus.RUNNING
    if not project:
        projects = {project.id: project.name for project in _list_projects()}
        user_id = _get_authenticated_user_id()
        servers = [
            (server.project_id, projects[server.project_id], server)
            for server in _get_user_servers(user_id, status=status_filter)
        ]
    else:
        project_id = _resolve_project(project)
        servers = [
            (project_id, "", server)
            for server in _get_servers(project_id, status=status_filter)
        ]

    status_filter = None if all else ServerStatus.RUNNING
    headers = (
        "Project Name",
        "Project ID",
        "Server Name",
        "Type",
        "Machine Type",
        "CPUs",
        "RAM",
        "Status",
        "Server ID",
        "Started",
    )
    found_servers = []
    for project_id, project_name, server in servers:
        machine_type, cpus, memory_gb = _server_spec(server)
        found_servers.append(
            (
                project_name,
                project_id,
                server.name,
                server.type,
                machine_type,
                cpus,
                memory_gb,
                server.status.value,
                server.id,
                server.created_at.strftime("%Y-%m-%d %H:%M"),
            )
        )
    if not found_servers and verbose:
        click.echo("No servers.")
    elif project and verbose:
        servers = [server[2:] for server in found_servers]
        click.echo(tabulate(servers, headers[2:], tablefmt="plain"))
    elif project or not verbose:
        for server in found_servers:
            click.echo(server[2])
    elif not project and verbose:
        click.echo(tabulate(found_servers, headers, tablefmt="plain"))


@server.command(name="open")
@click.argument("project")
@click.option("--server", is_flag=False, help="Name or ID of server to use.")
def open_(project, server):
    """Open a Faculty server in your browser."""
    project_id, server_id = _resolve_server(project, server)

    client = faculty.client("server")
    server = client.get(project_id, server_id)

    https_services = [
        service for service in server.services if service.name == "https"
    ]
    if not https_services:
        _print_and_exit(
            "Server {} is not running an application that "
            "can be opened in a web browser".format(server.name),
            1,
        )
    [https_service] = https_services
    url = "{}://{}".format(https_service.scheme, https_service.host)
    click.echo("Opening {}".format(url))
    click.launch(url)


@server.command()
@click.argument("project")
@click.option(
    "--cores",
    type=float,
    default=1,
    show_default=True,
    help="Number of CPU cores",
)
@click.option(
    "--memory",
    type=float,
    default=4,
    show_default=True,
    help="Server memory in GB",
)
@click.option(
    "--type",
    "type_",
    is_flag=False,
    default="jupyter",
    show_default=True,
    help="Server type",
)
@click.option(
    "--machine-type",
    "machine_type",
    default=None,
    show_default=False,
    help="Machine type for a dedicated instance, e.g. m5.xlarge. "
    "If set, the memory and CPU arguments are ignored.",
)
@click.option(
    "--version",
    "version",
    is_flag=False,
    help="Server image version [advanced]",
)
@click.option("--name", is_flag=False, help="Name to assign to the server")
@click.option(
    "--environment",
    "environments",
    multiple=True,
    help="Environments to apply to the server",
)
@click.option(
    "--wait",
    is_flag=True,
    help="Wait until the server is running before exiting.",
)
def new(
    project,
    cores,
    memory,
    type_,
    machine_type,
    version,
    name,
    environments,
    wait,
):
    """Create a new Faculty server."""
    # pylint: disable=too-many-arguments
    project_id = _resolve_project(project)
    environment_ids = [
        _resolve_environment(project_id, env) for env in environments
    ]

    if machine_type is None or machine_type == "custom":
        resources = SharedServerResources(
            milli_cpus=int(cores * 1000), memory_mb=int(memory * 1000)
        )

    elif machine_type is not None and machine_type != "custom":
        resources = DedicatedServerResources(node_type=machine_type)

    client = faculty.client("server")
    try:
        server_id = client.create(
            project_id, type_, resources, name, version, environment_ids
        )
    except faculty.clients.base.BadRequest as err:
        _print_and_exit(err.error, 64)

    server = client.get(project_id, server_id)
    click.echo("Creating server {} in project {}".format(server.name, project))
    if wait:
        while True:
            server_ids = {
                server_.id
                for server_ in _get_servers(
                    project_id, status=ServerStatus.RUNNING
                )
            }
            if server.id in server_ids:
                break
            time.sleep(1)


@server.command()
@click.argument("project")
@click.argument("server")
def terminate(project, server):
    """Terminate a Faculty server."""
    _, server_id = _resolve_server(project, server, ensure_running=False)
    client = faculty.client("server")
    client.delete(server_id)


@server.command(name="instance-types")
@click.option(
    "-v",
    "--verbose",
    is_flag=True,
    help="Print extra information about instance types.",
)
def instance_types(verbose):
    """List the types of servers available on dedicated infrastructure."""
    client = faculty.client("cluster")
    types = client.list_single_tenanted_node_types(
        interactive_instances_configured=True
    )
    types = sorted(types, key=operator.attrgetter("cost_usd_per_hour"))

    if verbose:
        if not types:
            click.echo("No servers on dedicated infrastructure available.")

        else:
            headers = (
                "Machine Type",
                "CPUs",
                "RAM",
                "GPUs",
                "GPU Name",
                "Cost",
            )
            rows = [
                (
                    type_.name,
                    "{:.3g}".format(type_.milli_cpus / 1000),
                    "{:.3g} GB".format(type_.memory_mb / 1000),
                    type_.num_gpus or "-",
                    type_.gpu_name or "-",
                    "$ {:.3f} / hour".format(type_.cost_usd_per_hour),
                )
                for type_ in types
            ]
            click.echo(tabulate(rows, headers, tablefmt="plain"))

    else:
        for type_ in types:
            click.echo(type_.name)


@server.command()
@click.argument("project")
@click.argument("server")
def ssh_details(project, server):
    """Echo the username, hostname and SSH port for a Faculty server.

    After running this command, SSH into the server using:

    $ ssh <username>@<hostname> -p <port>

    For this command to work, you will first need to add your public SSH key
    to `~/.ssh/authorized_keys` on the Faculty Platform.

    """
    details = _get_ssh_details(project, server)
    click.echo(
        tabulate(
            [(details.hostname, details.port, details.username)],
            ("Hostname", "Port", "Username"),
            tablefmt="plain",
        )
    )


@cli.command(context_settings={"ignore_unknown_options": True})
@click.argument("project")
@click.argument("server")
@click.argument("ssh_opts", nargs=-1, type=click.UNPROCESSED)
def shell(project, server, ssh_opts):
    """Open a shell on a Faculty server.

    Any additional arguments given are passed on to SSH. This allows you to set
    up, for example, port forwarding:

    $ faculty shell <project> <server> -L 9000:localhost:8888

    """

    details = _get_ssh_details(project, server)

    with _save_key_to_file(details.key) as filename:
        cmd = (
            ["ssh"]
            + SSH_OPTIONS
            + [
                "-p",
                str(details.port),
                "-i",
                filename,
                "{}@{}".format(details.username, details.hostname),
            ]
        )
        cmd += list(ssh_opts)
        _run_ssh_cmd(cmd)


@cli.group()
def environment():
    """Manipulate Faculty server environments."""
    _check_credentials()


@environment.command(name="list")
@click.argument("project")
@click.option(
    "-v",
    "--verbose",
    is_flag=True,
    help="Print extra information about environments.",
)
def list_environments(project, verbose):
    """List your environments."""
    client = faculty.client("environment")
    project_id = _resolve_project(project)
    environments = client.list(project_id)
    if verbose:
        if not environments:
            click.echo("No environments.")
        else:
            click.echo(
                tabulate(
                    [(e.name, e.id) for e in environments],
                    ("Environment Name", "ID"),
                    tablefmt="plain",
                )
            )
    else:
        for environment in environments:
            click.echo(environment.name)


@environment.command()
@click.argument("project")
@click.argument("server")
@click.argument("environment")
def apply(project, server, environment):
    """Apply an environment to the server."""
    project_id, server_id = _resolve_server(project, server)
    environment_id = _resolve_environment(project_id, environment)

    client = faculty.client("server")
    client.apply_environment(server_id, environment_id)

    click.echo(
        "Applying environment {} to server {} for project {}".format(
            environment, server, project
        )
    )


def _format_command(command):
    formatted_parts = []
    for part in command:
        if len(part.split()) > 1:
            formatted_parts.append(repr(part))
        else:
            formatted_parts.append(part)
    return " ".join(formatted_parts)


def _get_service(server, name):
    for service in server.services:
        if service.name == name:
            return service
    raise RuntimeError("cube has no service called {}".format(name))


def _get_hound_url(server):
    service = _get_service(server, "hound")
    return "{}://{}:{}".format(service.scheme, service.host, service.port)


@environment.command()
@click.argument("project")
@click.argument("server")
def status(project, server):
    """Get the execution status for an environment."""
    project_id, server_id = _resolve_server(project, server)

    server_client = faculty.client("server")
    server = server_client.get(project_id, server_id)

    hound_url = _get_hound_url(server)

    client = faculty_cli.hound.Hound(hound_url)
    execution = client.latest_environment_execution()

    if execution is None:
        msg = "No environment has yet been applied to this server."
        _print_and_exit(msg, 64)

    click.echo("Latest environment execution:")
    click.echo("  Status: {}".format(execution.status))
    for i, environment in enumerate(execution.environments):
        click.echo("")
        click.echo("Environment {}".format(i))
        for j, step in enumerate(environment.steps):
            click.echo("")
            click.echo("Step {}:".format(j))
            click.echo("  Status:  {}".format(step.status))
            click.echo("  Command: {}".format(_format_command(step.command)))


@environment.command()
@click.argument("project")
@click.argument("server")
@click.option(
    "--step",
    "-s",
    "step_number",
    type=int,
    help="Display only the logs for this step",
)
def logs(project, server, step_number):
    """Stream the logs for a server environment application."""
    project_id, server_id = _resolve_server(project, server)

    server_client = faculty.client("server")
    server = server_client.get(project_id, server_id)

    hound_url = _get_hound_url(server)

    client = faculty_cli.hound.Hound(hound_url)
    execution = client.latest_environment_execution()

    if execution is None:
        msg = "No environment has yet been applied to this server."
        _print_and_exit(msg, 64)

    steps = [
        step
        for environment_execution in execution.environments
        for step in environment_execution.steps
    ]

    if step_number is not None:
        try:
            steps = [steps[step_number]]
        except IndexError:
            _print_and_exit("step {} out of range".format(step_number), 64)

    for step in steps:
        for line in client.stream_environment_execution_step_logs(step):
            click.echo(line)


@cli.group()
def job():
    """Manipulate Faculty jobs."""
    pass


@job.command(name="list")
@click.argument("project")
@click.option(
    "-v", "--verbose", is_flag=True, help="Print extra information about jobs."
)
def list_jobs(project, verbose):
    """List the jobs in a project."""

    project_id = _resolve_project(project)

    client = faculty.client("job")
    jobs = client.list(project_id)
    if verbose:
        if not jobs:
            click.echo("No jobs.")
        else:
            rows = [
                (job.metadata.name, job.id, job.metadata.description)
                for job in jobs
            ]
            click.echo(
                tabulate(rows, ("Name", "ID", "Description"), tablefmt="plain")
            )
    else:
        for job in jobs:
            click.echo(job.metadata.name)


@job.command(name="list-runs")
@click.argument("project")
@click.argument("job")
@click.option(
    "-v", "--verbose", is_flag=True, help="Print extra information about runs."
)
def list_job_runs(project, job, verbose):
    """List the runs of a job."""

    project_id, job_id = _resolve_job(project, job)

    client = faculty.client("job")

    def list_runs():
        list_runs_result = client.list_runs(project_id, job_id)
        for run in list_runs_result.runs:
            yield run
        while list_runs_result.pagination.next is not None:
            list_runs_result = client.list_runs(
                project_id,
                job_id,
                start=list_runs_result.pagination.next.start,
                limit=list_runs_result.pagination.next.limit,
            )
            for run in list_runs_result.runs:
                yield run

    runs = list(list_runs())
    if verbose:
        if not runs:
            click.echo("No runs.")
        else:
            rows = [
                (
                    run.run_number,
                    run.id,
                    run.state.value,
                    _format_datetime(run.submitted_at),
                    _format_datetime(run.started_at),
                    _format_datetime(run.ended_at),
                )
                for run in runs
            ]
            click.echo(
                tabulate(
                    rows,
                    (
                        "Number",
                        "ID",
                        "State",
                        "Submitted At",
                        "Started At",
                        "Ended At",
                    ),
                    tablefmt="plain",
                )
            )
    else:
        for run in runs:
            click.echo(run.run_number)


@job.command(name="run")
@click.argument("project")
@click.argument("job")
@click.argument(
    "parameter_values",
    type=faculty_cli.parse.parse_parameter_values,
    nargs=-1,
    required=False,
)
@click.option("--num-subruns", type=int, help="Number of sub runs")
def run_job(project, job, parameter_values, num_subruns):
    """Run a job.

    \b
    To run a single job:
    $ faculty job run PROJECT JOB

    \b
    To run a single job with parameters:
    $ faculty job run PROJECT JOB "foo=bar,eggs=spam"

    \b
    To run a job multiple times with different parameters:
    $ faculty job run PROJECT JOB "foo=bar,eggs=spam" "foo=bar2,eggs=spam2"

    \b
    To run a job multiple times with no parameters:
    $ faculty job run PROJECT JOB --num-subruns 2

    """

    if num_subruns is None and not parameter_values:
        parameter_values = [{}]
    elif num_subruns is None and parameter_values:
        pass
    elif num_subruns is not None and not parameter_values:
        parameter_values = [{} for _ in range(num_subruns)]
    else:
        _print_and_exit(
            "Cannot set both 'parameter_values' and 'num_subruns'.", 64
        )

    project_id, job_id = _resolve_job(project, job)

    client = faculty.client("job")
    client.create_run(project_id, job_id, parameter_values)

    if len(parameter_values) == 1:
        run_type = "run"
        suffix = ""
    else:
        run_type = "run array"
        suffix = " with {} subruns".format(len(parameter_values))

    click.echo(
        "Submitted {} of job '{}' in project '{}'{}".format(
            run_type, job, project, suffix
        )
    )


@job.command("logs")
@click.argument("project")
@click.argument("job")
@click.argument("run", type=faculty_cli.parse.parse_run_identifier)
def job_run_logs(project, job, run):
    """Print the logs for a run."""

    project_id, job_id = _resolve_job(project, job)

    job_client = faculty.client("job")
    run_details = job_client.get_run(project_id, job_id, run.run_number)
    if run.subrun_number is not None:
        subrun_number = run.subrun_number
    elif len(run_details.subruns) == 1:
        subrun_number = run_details.subruns[0].subrun_number
    else:
        _print_and_exit(
            (
                "Run {0} has {1} subruns. You must specify the subrun "
                "to show logs from, e.g. '{0}.1'."
            ).format(run.run_number, len(run_details.subruns)),
            64,
        )

    subrun_details = job_client.get_subrun(
        project_id, job_id, run.run_number, subrun_number
    )

    log_client = faculty.client("log")

    for env_step_exec in subrun_details.environment_step_executions:
        env_name = env_step_exec.environment_name
        click.secho(
            'Logs for step of environment "{}":'.format(env_name), fg="yellow"
        )
        parts = log_client.get_subrun_environment_step_logs(
            project_id,
            job_id,
            run_details.id,
            subrun_details.id,
            env_step_exec.environment_step_id,
        )
        click.echo("".join(part.content for part in parts), nl=False)

    click.secho("Logs for job command:", fg="yellow")
    parts = log_client.get_subrun_command_logs(
        project_id, job_id, run_details.id, subrun_details.id
    )
    click.echo("".join(part.content for part in parts), nl=False)


@cli.group()
def file():
    """Manipulate files in a Faculty project."""
    _check_credentials()


@file.command()
@click.argument("project")
@click.argument("local")
@click.argument("remote")
@click.option("--server", is_flag=False, help="Name or ID of server to use.")
def put(project, local, remote, server):
    """Copy a local file to Faculty workspace."""

    project_id, server_id = _resolve_server(project, server)

    client = faculty.client("server")
    details = client.get_ssh_details(project_id, server_id)

    escaped_remote = faculty_cli.shell.quote(remote)

    with _save_key_to_file(details.key) as filename:
        cmd = (
            ["scp"]
            + SSH_OPTIONS
            + [
                "-i",
                filename,
                "-P",
                str(details.port),
                os.path.expanduser(local),
                u"{}@{}:{}".format(
                    details.username, details.hostname, escaped_remote
                ),
            ]
        )
        _run_ssh_cmd(cmd)


@file.command()
@click.argument("project")
@click.argument("remote")
@click.argument("local")
@click.option("--server", is_flag=False, help="Name or ID of server to use.")
def get(project, remote, local, server):
    """Copy a file from Faculty workspace to the local machine."""

    project_id, server_id = _resolve_server(project, server)

    client = faculty.client("server")
    details = client.get_ssh_details(project_id, server_id)

    escaped_remote = faculty_cli.shell.quote(remote)

    with _save_key_to_file(details.key) as filename:
        cmd = (
            ["scp"]
            + SSH_OPTIONS
            + [
                "-i",
                filename,
                "-P",
                str(details.port),
                u"{}@{}:{}".format(
                    details.username, details.hostname, escaped_remote
                ),
                os.path.expanduser(local),
            ]
        )
        _run_ssh_cmd(cmd)


def _rsync(project, local, remote, server, rsync_opts, up):
    """Sync files from or to server."""

    project_id, server_id = _resolve_server(project, server)

    client = faculty.client("server")
    details = client.get_ssh_details(project_id, server_id)

    escaped_remote = faculty_cli.shell.quote(remote)
    if up:
        path_from = local
        path_to = u"{}@{}:{}".format(
            details.username, details.hostname, escaped_remote
        )
    else:
        path_from = u"{}@{}:{}".format(
            details.username, details.hostname, escaped_remote
        )
        path_to = local

    with _save_key_to_file(details.key) as filename:
        ssh_cmd = "ssh {} -p {} -i {}".format(
            " ".join(SSH_OPTIONS), details.port, filename
        )

        rsync_cmd = ["rsync", "-a", "-e", ssh_cmd, path_from, path_to]
        rsync_cmd += list(rsync_opts)

        _run_ssh_cmd(rsync_cmd)


@file.command(
    name="sync-up", context_settings={"ignore_unknown_options": True}
)
@click.argument("project")
@click.argument("local")
@click.argument("remote")
@click.argument("rsync_opts", nargs=-1, type=click.UNPROCESSED)
@click.option("--server", is_flag=False, help="Name or ID of server to use.")
def sync_up(project, local, remote, server, rsync_opts):
    """Sync local files up to a project with rsync.

    Arguments are used as "rsync -a LOCAL server:REMOTE [RSYNC_OPTS]".

    """
    _rsync(project, local, remote, server, rsync_opts, True)


@file.command(
    name="sync-down", context_settings={"ignore_unknown_options": True}
)
@click.argument("project")
@click.argument("remote")
@click.argument("local")
@click.argument("rsync_opts", nargs=-1, type=click.UNPROCESSED)
@click.option("--server", is_flag=False, help="Name or ID of server to use.")
def sync_down(project, remote, local, server, rsync_opts):
    """Sync remote files down from project with rsync.

    Arguments are used as "rsync -a server:REMOTE LOCAL [RSYNC_OPTS]".

    """
    _rsync(project, local, remote, server, rsync_opts, False)


@file.command()
@click.argument("project")
@click.argument("path")
def ls(project, path):
    """List files and directories on Faculty workspace."""
    if not path.startswith("/project"):
        _print_and_exit("{} is outside the project workspace".format(path), 66)

    project_id = _resolve_project(project)
    relative_path = os.path.relpath(path, "/project")
    client = faculty.client("workspace")

    try:
        directory_details_list = client.list(
            project_id=project_id, prefix=relative_path, depth=1
        )
    except faculty.clients.base.NotFound:
        _print_and_exit("{}: No such file or directory".format(path), 66)

    try:
        [directory_details] = directory_details_list
    except ValueError:
        _print_and_exit(
            "Zero or more than one objects returned".format(path), 70
        )

    for item in directory_details.content:
        if hasattr(item, "content"):
            click.echo("/project{}/".format(item.path))
        else:
            click.echo("/project{}".format(item.path))<|MERGE_RESOLUTION|>--- conflicted
+++ resolved
@@ -282,7 +282,6 @@
     return project_id, server_id
 
 
-<<<<<<< HEAD
 def _server_spec(server):
     """Return formatted strings for machine type, cpu and memory of server."""
     if isinstance(server.resources, SharedServerResources):
@@ -294,12 +293,11 @@
         cpus = "-"
         memory_gb = "-"
     return machine_type, cpus, memory_gb
-=======
+
 def _get_ssh_details(project, server):
     project_id, server_id = _resolve_server(project, server)
     client = faculty.client("server")
     return client.get_ssh_details(project_id, server_id)
->>>>>>> 1d4586af
 
 
 def _job_by_name(project_id, job_name):
